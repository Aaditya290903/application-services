--- conflicted
+++ resolved
@@ -19,29 +19,6 @@
 
 -->
 
-<<<<<<< HEAD
-## Places, Autofill, Webext-Storage
-
-### What's Changed
-
-- Databases which are detected as being corrupt as they are opened will be deleted and re-created.
-
-## Nimbus
-
-### What's New
-
-- [#4455][1]: For both iOS and Android: extra methods on `Variables` to support orderable items:
-  - `getEnum` to coerce strings into Enums.
-  - `get*List`, `get*Map` to get lists and maps of all types.
-  - Dictionary/Map extensions to map string keys to enum keys, and string values to enum values.
-- Nimbus now supports multiple features on each branch. This was added with backward compatibility to ensure support for both schemas. ([#4452](https://github.com/mozilla/application-services/pull/4452))
-### ⚠️ Breaking Changes ⚠️
-
-- [#4455][1]: Android only: method `Variables.getVariables(key, transform)`, `transform` changes type
-  from `(Variables) -> T` to `(Variables) -> T?`.
-
-[1]: https://github.com/mozilla/application-services/pull/4455
-=======
 ## Sync
 
 ### What's Changed
@@ -51,5 +28,4 @@
 
 ## Nimbus
 ### What's changed
-- The DTO changed to remove the `probeSets` and `enabled` fields that were previously unused. ([#4482](https://github.com/mozilla/application-services/pull/4482))
->>>>>>> a3d01428
+- The DTO changed to remove the `probeSets` and `enabled` fields that were previously unused. ([#4482](https://github.com/mozilla/application-services/pull/4482))